--- conflicted
+++ resolved
@@ -179,7 +179,7 @@
   else(APPLE)
     # linux
     set(CMAKE_C_FLAGS "-std=gnu99")
-<<<<<<< HEAD
+
     if(BUILD_TESTS_COVERAGE)
 	# Check prereqs
      
@@ -191,11 +191,11 @@
      #set(CMAKE_RUNTIME_OUTPUT_DIRECTORY ${PROJECT_BINARY_DIR}/bin  ${LIBRARIES})
 
     endif(BUILD_TESTS_COVERAGE)
-=======
+
     set(PTHREAD_LIB pthread)
     # EXTRA_LO_LIBS is libraries needed by Liblo applications
     set(EXTRA_LO_LIBS asound ${PTHREAD_LIB} m)
->>>>>>> a4c5160f
+
   endif(APPLE)
   if(BUILD_MIDI_EXAMPLE)
     # Use PortMidi Library
