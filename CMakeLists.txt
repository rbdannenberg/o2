--- conflicted
+++ resolved
@@ -192,14 +192,9 @@
 # BUILD CONFIGURATION #
 #######################
 
-<<<<<<< HEAD
 set(LIBRARIES o2 ${EXTRA_LIBS} CACHE INTERNAL "")
 set(O2LITE_LIBS o2lite ${EXTRA_LIBS} CACHE INTERNAL "")
-=======
-set(LIBRARIES o2_static ${EXTRA_LIBS} CACHE INTERNAL "")
-set(O2LITE_LIBS o2lite_static ${EXTRA_LIBS} CACHE INTERNAL "")
 target_link_libraries(o2 PUBLIC ${EXTRA_LIBS})
->>>>>>> 91c13ff1
 
 if(TESTS_BUILD)
 message(STATUS "Building test programs") 
