--- conflicted
+++ resolved
@@ -85,16 +85,13 @@
     // Try to find an available port number from the discover port map.
     // If there are no available port number, print the error & return O2_FAIL.
     for (disc_port_index = 0; disc_port_index < PORT_MAX; disc_port_index++) {
-<<<<<<< HEAD
         my_port = o2_port_map[disc_port_index];
         o2_discovery_server = o2n_udp_server_new(&my_port, NULL);
         if (o2_discovery_server) {
-=======
         udp_recv_port = o2_port_map[disc_port_index];
         o2n_info_ptr server = o2n_udp_server_new(&udp_recv_port, false,
                                                  o2_ctx->proc);
         if (server) {
->>>>>>> ddae3889
             break;
         }
     }
