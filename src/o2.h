// o2.h -- public header file for o2 system
// Roger B. Dannenberg and Zhang Chi
// see license.txt for license
// June 2016

/** \file o2.h
\mainpage
\section Introduction

This documentation is divided into modules. Each module describes a
different area of functionality: Basics, Return Codes, Low-Level
Message Send, and Low-Level Message Parsing.

\section Overview

O2 is a communication protocol for interactive music and media
applications. O2 is inspired by Open Sound Control (OSC) and uses
similar means to form addresses, specify types, and encode messages.

However, in addition to providing message delivery, O2 offers a
discovery mechanism where processes automatically discover and connect
to other processes. Each process can offer zero or more named
"services," which are top-level nodes in a global, tree-structured
address space for a distributed O2 application. In O2, services
replace the notion of network addresses (e.g. 128.2.100.57) in OSC.

O2 is based on IP (Internet Protocol), but there are some mechanisms
that allow an O2 process to serve as a bridge to other networks such
as Bluetooth.

O2 addresses begin with the service name. Thus, a complete O2 address
would be written simply as "/synth/filter/cutoff," where "synth" is
the service name.

Furthermore, O2 implements a clock synchronization protocol. A single
process is designated as the "master," and other processes
automatically synchronize their local clocks to the master. All O2
messages are timestamped. Messages are delivered immediately, but
their designated operations are invoked according to the timestamp. A
timestamp of zero (0.0) means deliver the message
immediately. Messages with non-zero timestamps are only deliverable
after both the sender and receiver have synchronized clocks.

A service is created using the functions: o2_add_service(service_name)
and

    o2_add_method("address," "types," handler, user_data, coerce, parse),

where o2_add_method is called to install a handler for each node, and each
"address" includes the service name as the first node.

Some major components and concepts of O2 are the following:

- **Application** - a collection of collaborating processes are called
  an "application." Applications are named by a simple ASCII string.
  In O2, all components belong to an application, and O2 supports
  communication only *within* an application. This allows multiple
  independent applications to co-exist and share the same local area
  network.

- **Host** - (conventional definition) a host is a computer (virtual
  or real) that may host multiple processes. Essentially, a Host is
  equivalent to an IP address.

- **Process** - (conventional definition) an address space and one or
  more threads. A process can offer one or more O2 services and
  can serve as a client of O2 services in the same or other processes.
  Each process using O2 has one directory of services shared by all
  O2 activity in that process (thus, this O2 implementation can be
  thought of as a "singleton" object). The single O2 instance in a
  process belongs to one and only one application. O2 does not support
  communication between applications.

- **Service** - an O2 service is a named server that receives and acts
  upon O2 messages. A service is addressed by name. Multiple services
  can exist within one process. A service does not imply a (new) thread
  because services are "activated" by calling o2_poll(). It is up to
  the programmer ("user") to call o2_poll() frequently, and if this
  is done using multiple threads, it is up to the programmer to deal
  with all concurrency issues. O2 is not reentrant, so o2_poll() should
  be called by only one thread. Since there is at most one O2 instance
  per process, a single call to o2_poll() handles all services in the
  process.

- **Message** - an O2 message, similar to an OSC message, contains an address
  pattern representing a function, a type string and a set of values
  representing parameters.

- **Address Pattern** - O2 messages use URL-like addresses, as does OSC,
  but the top-level node in the hierarchical address space is the
  service name. Thus, to send a message to the "note" node of the
  "synth" service, the address pattern might be "/synth/note." The
  OSC pattern specification language is used unless the first character
  is "!", e.g. "!synth/note" denotes the same address as "/synth/note"
  except that O2 can assume that there are no pattern characters such
  as "*" or "[".

- **Scheduler** - O2 implements two schedulers for timed message
    delivery. Schedulers are served by the same o2_poll() call that
    runs other O2 activity. The #o2_gtsched schedules according to the
    application's master clock time, but since this depends on clock
    synchronization, nothing can be scheduled until clock
    synchronization is achieved (typically within a few seconds of
    starting the process that provides the master clock). For
    local-only services, it is possible to use the #o2_ltsched
    scheduler (not with o2_send(), but by explicitly constructing
    messages and scheduling them with o2_schedule(). In any case,
    scheduling is useful *within* a service for any kind of timed
    activity.

*/

#ifndef O2_H
#define O2_H

// get uint32_t, etc.:
#include <stdlib.h>
#include <stdint.h>

#ifdef WIN32
#define usleep(x) Sleep(x/1000)
#endif

#ifndef TRUE
#define TRUE  1
#define FALSE 0
#endif

/** \defgroup debugging Debugging Support
 * @{
 */

/// \brief Enable debugging output.
/// Unless O2_NO_DEBUG is defined at compile time, O2 is
/// compiled with debugging code that prints information to
/// stdout, including network addresses, services discovered,
/// and clock synchronization status. Enable the debugging
/// information by setting o2_debug to 1 for basic connection
/// data, 2 for tracing user messages sent and received, and 3
/// for tracing clock-sync and (perhaps) discovery messages.
extern int o2_debug;

/** @} */

/** \defgroup returncodes Return Codes
 * @{
 */

// Status return values used in o2 functions
#define O2_SUCCESS 0    ///< function was successful

/// \brief an error return value: a non-specific error occurred.
/// In general, any return value <0 indicates an error. Testing for
/// only O2_FAIL will not detect more specific error return values
/// such as O2_SERVICE_CONFLICT, O2_NO_MEMORY, etc.
#define O2_FAIL (-1)

// TODO: this value is never used/returned
/// an error return value: path to handler specifies a remote service
#define O2_SERVICE_CONFLICT (-2)

// TODO: this value is never used/returned
/// an error return value: path to handler specifies non-existant service
#define O2_NO_SERVICE (-3)

/// an error return value: process is out of free memory
#define O2_NO_MEMORY (-4)

/// an error return value for o2_initialize(): O2 is already running.
#define O2_RUNNING (-5)

/// an error return value for o2_initialize(): invalid name parameter.
#define O2_BAD_NAME (-6)

<<<<<<< HEAD
/// an error return value for o2_add_vector(): invalid element type
#define O2_BAD_TYPE (-7)

/// \brief an error return value: mismatched types and arguments
/// returned by o2_build_message(), o2_send(), o2_send_cmd()
#define O2_EFORMAT (-8)
=======
/// an error return value for o2_initialize(): the socket is closed.
#define O2_TCP_HUP (-7)

>>>>>>> 6db2a7c3

// Status return codes for o2_status function:

/// \brief return value for o2_status() function: this is a local service
/// but clock sync has not yet been established
#define O2_LOCAL_NOTIME 0

/// \brief return value for o2_status() function: this is a remote service
/// but clock sync has not yet been established. The remote service
/// may represent a bridge to a non-IP destination or to an OSC
/// server.
#define O2_REMOTE_NOTIME 1

/// \brief return value for o2_status() function: this service is connected.
/// The service is attached to this process by non-IP link. Clock sync
/// has not yet been established between the master clock and this
/// process, so timestamped messages to this service will be
/// dropped. Note that within other processes,
/// the status for this service will be #O2_REMOTE_NOTIME rather than
/// #O2_BRIDGE_NOTIME. Note also that O2 does not require the
/// remote bridged process to have a synchronized clock, so "NOTIME" only
/// means that *this* process is not synchronized and therefore cannot
/// (and will not) schedule a timestamped message for timed delivery.
#define O2_BRIDGE_NOTIME 2

/// \brief return value for o2_status() function: this service is connected.
/// The service forwards messages to an OSC server. The status of the
/// OSC server is not reported by O2 (and in the typical UDP case,
/// there is no way to determine if the OSC server is operational, so
/// "connected" may just mean that the service has been defined).
/// Clock sync has not yet been established between the master clock
/// and this process, so timestamped messages to this service will be
/// dropped. Note that within other processes,
/// the status for this service will be #O2_REMOTE_NOTIME rather than
/// #O2_TO_OSC_NOTIME. Note also that O2 does not require the
/// OSC server to have a synchronized clock, so "NOTIME" only
/// means that *this* process is not synchronized and therefore cannot
/// (and will not) schedule a timestamped message for timed delivery.
/// (There is no standard for clock synchronization in OSC; therefore,
/// one should not expect the status to ever change to O2_TO_OSC.)
#define O2_TO_OSC_NOTIME 3

/// \brief return value for o2_status() function: this is a local service
/// and clock sync has been established. Note that even though the
/// service is local to the process and therefore shares a local
/// clock, clocks are not considered to be synchronized until the
/// local clock is synchronized to the master clock. If this process
/// provides the master clock, it is considered to be synchronized
/// immediately.)
#define O2_LOCAL 4

/// \brief return value for o2_status() function: this is a remote service
/// and clock sync has been established.
#define O2_REMOTE 5

/// \brief return value for o2_status() function: this service is connected.
/// The service is attached by non-IP link, and this process is synchronized.
/// If the bridged process is also synchronized, timed messages are
/// sent immediately and dispatched according to the synchronized
/// clock; if the bridged process is *not* synchronized, timed
/// messages are scheduled locally and sent according to the
/// timestamp, resulting in some added network latency.
#define O2_BRIDGE 6

/// \brief return value for o2_status() function: this service is connected.
/// The service forwards messages to an OSC server, and this process
/// is synchronized. The status of the OSC server is not reported by
/// O2 (and in the typical UDP case, there is no way to determine if
/// the OSC server is operational). Timed messages will be scheduled
/// locally and sent according to the timestamp, resulting in some
/// added network latency. If O2 timestamps can be converted to valid
/// OSC timestamps, messages should be forwarded immediately and
/// scheduled in the OSC server, but OSC clock synchronization is not
/// standardized or commonly used, so do not expect this behavior.
#define O2_TO_OSC 7

/** @} */


// Macros for o2 protocol
/* an internal value, ignored in transmission but check against O2_MARKER in the
 * argument list. Used to do primitive bounds checking */
#define O2_MARKER_A (void *) 0xdeadbeefdeadbeefL
#define O2_MARKER_B (void *) 0xf00baa23f00baa23L
//#endif

extern void *((*o2_malloc)(size_t size));
extern void ((*o2_free)(void *));
void *o2_calloc(size_t n, size_t s);

/** \defgroup basics Basics
 * @{
 */

/** \brief allocate memory
 *
 * O2 allows you to provide custom heap implementations to avoid
 * priority inversion or other real-time problems. Normally, you
 * should not need to explicitly allocate memory since O2 functions
 * are provided to allocate, construct, and deallocate messages, but
 * if you need to allocate memory, especially in an O2 message
 * handler callback, i.e. within the sphere of O2 execution, you
 * should use #O2_MALLOC, #O2_FREE, and #O2_CALLOC.
 */
#define O2_MALLOC(x) (*o2_malloc)(x)

/** \brief free memory allocated by #O2_MALLOC */
#define O2_FREE(x) (*o2_free)(x)

/** \brief allocate and zero memory (see #O2_MALLOC) */
#define O2_CALLOC(n, s) o2_calloc((n), (s))

/** \brief O2 timestamps are doubles representing seconds since the
 * approximate start time of the application.
 */
typedef double o2_time;


/** \brief an O2 message
 *
 */
typedef struct o2_message {
    struct o2_message *next; ///< links used for free list and scheduler
    int allocated;           ///< how many bytes allocated in data part
    int length;              ///< the length of the message in data part
    struct {
        o2_time timestamp;   ///< the message delivery time (0 for immediate)
        /** \brief the message address string
         *
         * Although this field is declared as 4 bytes, actual messages
         * have variable length, and the address is followed by a
         * string of type codes and the actual parameters. The length
         * of the entire message including the timestamp is given by
         * the `length` field.
         */
        char address[4];
    } data; ///< the message (type string and payload follow address)
} o2_message, *o2_message_ptr;


/**
 *  \brief The structure for binary large object.
 *
 *  A blob can be passed in an O2 message using the 'b' type. Created
 *  by calls to o2_blob_new().
 */
typedef struct o2_blob {
  uint32_t size;  ///< size of data
  char data[4];   ///< the data, actually of variable length
} o2_blob, *o2_blob_ptr;


/**
 *  \brief An enumeration of the O2 message types.
 */
typedef enum {
    // basic O2 types
    O2_INT32 =     'i',     ///< 32 bit signed integer.
    O2_FLOAT =     'f',     ///< 32 bit IEEE-754 float.
    O2_STRING =    's',     ///< NULL terminated string (Standard C).
    O2_BLOB =      'b',     ///< Binary Large OBject (BLOB) type.
    O2_START_ARRAY = '[',   ///< Start array or tuple
    O2_END_ARRAY = ']',     ///< End array or tuple
    
    // extended O2 types
    O2_INT64 =     'h',     ///< 64 bit signed integer.
    O2_TIME  =     't',     ///< OSC time type.
    O2_DOUBLE =    'd',     ///< 64 bit IEEE-754 double.
    O2_SYMBOL =    'S',     ///< Used in systems distinguish strings and symbols.
    O2_CHAR =      'c',     ///< 8bit char variable (Standard C).
    O2_MIDI =      'm',     ///< 4 byte MIDI packet.
    O2_TRUE =      'T',     ///< Sybol representing the value True.
    O2_FALSE =     'F',     ///< Sybol representing the value False.
    O2_NIL =       'N',     ///< Sybol representing the value Nil.
    O2_INFINITUM = 'I',     ///< Sybol representing the value Infinitum.
    
    // O2 types
    O2_BOOL =      'B',     ///< Boolean value returned as either 0 or 1
    O2_VECTOR =    'v',     ///< Prefix to indicate a vector
} o2_type, *o2_type_ptr;


/**
 * \brief union of all O2 parameter types
 *
 * An o2_arg_ptr is a pointer to an O2 message argument. If argument
 * parsing is requested (by setting the parse parameter in o2_add_method),
 * then the handler receives an array of o2_arg_ptrs. If argument parsing
 * is not requested, you have the option of parsing the message one
 * parameter at a time by calling o2_get_next(), which returns an
 * o2_arg_ptr.
 *
 * The o2_arg_ptr can then be dereferenced to obtain a value of the
 * expected type. For example, you could write
 * \code{.c}
 *     double d = o2_get_next()->d;
 * \endcode
 * to extract a parameter of type double. (This assumes that the message
 * is properly formed and the type string indicates that this parameter is
 * a double, or that type coercion was enabled by the coerce flag in
 * o2_add_method().)
 */
typedef union {
    int32_t    i32;  ///< 32 bit signed integer.
    int32_t    i;    ///< an alias for i32
    int64_t    i64;  ///< 64 bit signed integer.
    int64_t    h;    ///< an alias for i64
    float      f;    ///< 32 bit IEEE-754 float.
    float      f32;  ///< an alias for f
    double     d;    ///< 64 bit IEEE-754 double.
    double     f64;  ///< an alias for d
    char       s[4]; ///< Standard C, NULL terminated string.
    /** \brief Standard C, NULL terminated, string.
        Used in systems which distinguish strings and symbols. */
    char       S[4];
    int        c;    ///< Standard C, 8 bit, char, stored as int.
    uint8_t    m[4]; ///< A 4 byte MIDI packet.
    o2_time    t;    ///< TimeTag value.
    o2_blob    b;    ///< a blob (unstructured bytes)
    int32_t    B;    ///< a boolean value, either 0 or 1
    struct {
        int32_t len; ///< length of vector
        int32_t typ; ///< type of vector elements
        union {
            int32_t    *vi;  ///< vector of 32-bit signed integers
            int64_t    *vh;  ///< vector of 64-bit signed integers
            double     *vd;  ///< vector of IEEE-754 doubles
            float      *vf;  ///< vector of IEEE-754 floats
            // note that a blob is basically a vector of bytes;
            // there is no type conversion from blob to vector though,
            // and no vector of shorts or bytes because if you converted
            // to a vector of int64_t, it would take 8x the message
            // space, forcing us to allocate very big buffers to
            // unpack messages.
        };
    } v;
} o2_arg, *o2_arg_ptr;


extern o2_arg_ptr o2_got_start_array;
extern o2_arg_ptr o2_got_end_array;

/** \brief name of the application
 *
 * A collection of cooperating O2 processes forms an
 * *application*. Applications must have unique names. This allows
 * more than one application to exist within a single network without
 * conflict. For example, there could be two applications, "joe" and
 * "sue", each with services named "synth." Since the application
 * names are different, joe's messages to the synth service go to
 * joe's synth and not to sue's synth.
 *
 * Do not set, modify or free this variable! Consider it to be
 * read-only. It is managed by O2 using o2_initialize() and o2_finish().
 */
extern char *o2_application_name;

/** \brief set this flag to stop o2_run()
 *
 * Some O2 applications will initialize and call o2_run(), which is a
 * simple loop that calls o2_poll(). To exit the loop, set
 * #o2_stop_flag to #TRUE
 */
extern int o2_stop_flag;


/**
 *  \brief callback function to receive an O2 message
 *
 * @param msg The full message in host byte order.
 * @param types If you set a type string in your method creation call,
 *              then this type string is provided here. If you did not
 *              specify a string, types will be the type string from the
 *              message (without the initial ','). If parse_args and
 *              coerce_flag were set in the method creation call,
 *              types will match the types in argv, but not necessarily
 *              the type string or types in msg.
 * @param argv An array of #o2_arg types containing the values, e.g. if the
 *             first argument of the incoming message is of type 'f' then
 *             the value will be found in argv[0]->f. (If parse_args was
 *             not set in the method creation call, argv will be NULL.)
 *             For vectors, specified in types by the sequence "vi", "vh", 
 *             "vf", or "vd", there will be one pointer in argv pointing to
 *             a vector description (the v field in o2_arg). For arrays,
 *             there are *no* pointers corresponding to '[' or ']' in the
 *             types string; but there is one pointer in argv for each array
 *             element.
 * @param argc The number of arguments received. (This is valid even if
 *             parse_args was not set in the method creation call.) This is
 *             the length of argv. Vectors count as one, array elements count
 *             as one each, and arrays themselves are not represented. For
 *             example, an empty array ("[]") in the type string adds
 *             nothing to the argc count or argv vector.
 * @param user_data This contains the user_data value passed in the call
 *             to the method creation call.
 * @return O2_SUCCESS (0) indicates that the message was succesfully
 *         handled. This value is currently ignored.
 *
 */
typedef int (*o2_method_handler)(const o2_message_ptr msg, const char *types,
                                 o2_arg_ptr *argv, int argc, void *user_data);


/**
 *  \brief Start O2.
 *
 *  If O2 has not been initialized, it is created and intialized.
 *  O2 will begin to establish connections to other instances
 *  with a matching application name.
 *
 *  @param application_name the name of the application. O2 will attempt to
 *  discover other processes with a matching application name,
 *  ignoring all processes with non-matching names.
 *
 *  @return #O2_SUCCESS if success, #O2_FAIL if an error occurs,
 *  #O2_RUNNING if already running, #O2_BAD_NAME if `application_name`
 *  is NULL.
 */
int o2_initialize(char *application_name);


/**
 * \brief Tell O2 how to allocate/free memory.
 *
 * In many C library implementations, the standard implementation of
 * free() must lock a data structure. This can lead to priority
 * inversion if O2 runs at an elevated priority. Furthermore, the
 * standard `malloc()` and `free()` do not run in constant (real) time. To
 * avoid these problems, you can provide an alternate heap
 * implementation for O2 by calling this function before calling
 * o2_initialize(). For example, the provided functions can implement
 * a private heap for the thread running O2.
 *
 * @param malloc a function pointer that behaves like standard
 *     `malloc()`
 * @param free a function pointer that behaves like standard `free()`
 *
 * @return O2_SUCCESS if succeed, O2_FAIL if not.
 */
int o2_memory(void *((*malloc)(size_t size)), void ((*free)(void *)));


/**
 *  \brief Add a service to the current application.
 *
 * Once created, services are "advertised" to other processes with
 * matching application names, and messages are delivered
 * accordingly. E.g. to handle messages addressed to "/synth/volume"
 * you call
 * \code{.c}
 * o2_add_service("synth");
 * o2_add_method("/synth/volume", "f", synth_volume_handler, NULL, NULL, TRUE);
 * \endcode
 * and define `synth_volume_handler` (see the type declaration for
 * #o2_method_handler and o2_add_method())
 *
 *  @param service_name the name of the service
 *
 *  @return #O2_SUCCESS if success, #O2_FAIL if not.
 */
int o2_add_service(char *service_name);


/**
 * \brief Add a handler for an address.
 *
 * @param path      the address including the service name
 * @param typespec  the types of parameters, use "" for no parameters and
 *                      NULL for no type checking
 * @param h         the handler
 * @param user_data pointer saved and passed to handler
 * @param coerce    is true if you want to allow automatic coercion of types.
 *                      Coercion is only enabled if both coerce and parse are
 *                      true.
 * @param parse     is true if you want O2 to construct an argv argument
 *                      vector to pass to the handle
 *
 * @return O2_SUCCESS if succeed, O2_FAIL if not.
 */
int o2_add_method(const char *path, const char *typespec,
                  o2_method_handler h, void *user_data, int coerce, int parse);


/**
 *  \brief Process current O2 messages.
 *
 *  Since O2 does not create a thread and O2 requires active processing
 *  to establish and maintain connections, the O2 programmer (user)
 *  should call o2_poll() periodically, even if not offering a service.
 *  o2_poll() runs a discovery protocol to find and connect to other
 *  processes, runs a clock synchronization protocol to establish valid
 *  time stamps, and handles incoming messages to all services. O2_poll()
 *  should be called at least 10 times per second. Messages can only be
 *  delivered during a call to o2_poll() so more frequent calls will
 *  generally lower the message latency as well as the accuracy of the
 *  clock synchronization (at the cost of greater CPU utilization).
 *  Human perception of timing jitter is on the order of 10ms, so
 *  polling rates of 200 to 1000 are advised in situations where
 *  rhythmic accuracy is expected.
 *
 *  @return 0 (O2_SUCCESS) if succeed, -1 (O2_FAIL) if not.
 */
int o2_poll();

/**
 * \brief Run O2.
 *
 * Call o2_poll() at the rate (in Hz) indicated.
 * Returns if a handler sets #o2_stop_flag to non-zero.
 */
int o2_run(int rate);

/**
 * \brief Check the status of the service.
 *
 *  @param service the name of the service
 * @return
 * - #O2_FAIL if no service is found,
 * - #O2_LOCAL_NOTIME if the service is local but we have no clock sync yet,
 * - #O2_REMOTE_NOTIME if the service is remote but we have no clock sync yet,
 * - #O2_BRIDGE_NOTIME if service is attached by a non-IP link, but we have
 *        no clock sync yet (if the non-IP connection is not handled
 *        by this process, the service status will be #O2_REMOTE_NOTIME),
 * - #O2_TO_OSC_NOTIME if service forwards to an OSC server but we
 *        have no clock sync yet (if the OSC connection is not handled
 *        by this process, the service status will be #O2_REMOTE_NOTIME),
 * - #O2_LOCAL if service is local and we have clock sync,
 * - #O2_REMOTE if service is remote and we have clock sync,
 * - #O2_BRIDGE if service is handled locally by forwarding to an
 *        attached non-IP link, and we have clock sync. (If the non-IP
 *        connection is not local, the service status will be #O2_REMOTE).
 * - #O2_TO_OSC if service is handled locally by forwarding to an OSC
 *       server and this process has clock sync. (If the OSC
 *       connection is not handled locally, the service status will be
 *       #O2_REMOTE).
 *
 *  @return Note that codes are carefully
 * ordered to allow testing for categories:
 * - to test if delivery is possible with a zero (immediate) timestamp,
 * use `o2_status(service) > O2_FAIL`, `o2_status(service) >= 0`, or
 * `o2_status(service) >= O2_LOCAL_NOTIME`.
 * - to test if delivery is possible with a non-zero timestamp, use
 * `o2_status(service) >= O2_LOCAL`. Note that status can change over
 * time, e.g. the
 * status of a remote service will be #O2_FAIL until the service is
 * discovered. It will then change to #O2_REMOTE_NOTIME until both the
 * sender and receiver achieve clock synchronization and share their
 * synchronized status, and finally the status will become #O2_REMOTE.
 *
 * In the cases with no clock sync, it is safe to send an immediate message
 * with timestamp = 0, but non-zero timestamps are meaningless because
 * either the sending process has no way to obtain a valid timestamp
 * or the receiver has no way to schedule delivery according to a
 * timestamp.
 *
 * Messages to services are *dropped* if the service has not been
 * discovered. Timestamped messages (timestamp != 0) are *dropped* if
 * the sender and receiver are not
 * clock-synchronized. (`o2_status(service) >= O2_LOCAL`).
 *
 * A special case is with `BRIDGE` and `OSC` services. In these cases,
 * the O2 process offering the service can either schedule the
 * messages locally, sending them according to the timestamp (and
 * suffering some network latency), or if the destination process is
 * synchronized, messages can be forwarded immediately for more
 * precise scheduling at their final destination. O2 does not provide
 * any way for clients/users to determine which of these methods is in
 * effect, and in the case of messages being forwarded by an
 * intermediary O2 process, the originator of the message cannot
 * determine whether the service is offered by an O2 server on the
 * local network, by an OSC server, or through a bridge to another
 * network such as Bluetooth. The status at the originator will be
 * simply #O2_REMOTE or #O2_REMOTE_NOTIME.
 */
int o2_status(const char *service);


/**
 *  \brief Get network round-trip information.
 *
 * @return If clock is synchronized, return O2_SUCCESS and set
 *   `*mean` to the mean round-trip time and `*min` to the minimum
 *   round-trip time of the last 5 (where 5 is the value of
 *   CLOCK_SYNC_HISTORY_LEN) clock sync requests. Otherwise,
 *   O2_FAIL is returned and `*mean` and `*min` are unaltered.
 */
int o2_roundtrip(double *mean, double *min);


/** \brief signature for callback that defines the master clock
 *
 * See o2_set_clock() for details.
 */
typedef o2_time (*o2_time_callback)(void *rock);


/**
 *  \brief Provide a time reference to O2.
 *
 *  Exactly one process per O2 application should provide a master
 *  clock. All other processes synchronize to the master. To become
 *  the master, call o2_set_clock(). 
 *
 *  The time reported by the gettime function will be offset to 
 *  match the current local time so that local time continues to 
 *  increase smoothly. You cannot force O2 time to match an external 
 *  absolute time, but once o2_set_clock() is called, the difference
 *  between the time reference and O2's local time (as reported by 
 *  o2_local_time()) will be fixed.
 *
 *  @param gettime function to get the time in units of seconds. The
 *  reference may be operating system time, audio system time, MIDI
 *  system time, or any other time source. The times returned by this
 *  function must be non-decreasing and must increase by one second
 *  per second of real time to close approximation. The value may be
 *  NULL, in which case a default time reference will be used.
 *
 *  @parm rock an arbitrary value that is passed to the gettime
 *  function. This may be need to provide context. Use NULL if no
 *  context is required.
 *
 *  @return #O2_SUCCESS if success, #O2_FAIL if not.
 */
int o2_set_clock(o2_time_callback gettime, void *rock);


/**
 * \brief Construct and send O2 message with best effort protocol
 *
 *  Normally, this constructs and sends an O2 message via UDP. If the
 *  destination service is reached via some other network protocol
 *  (e.g. Bluetooth), the message is delivered in the lowest latency
 *  protocol available, with no guaranteed delivery.
 *
 *  @param path an address pattern
 *  @param time when to dispatch the message, 0 means right now. In any
 *  case, the message is sent to the receiving service as soon as
 *  possible. If the message arrives early, it will be held at the
 *  service and dispatched as soon as possible after the indicated time.
 *  @param typestring the type string for the message. Each character
 *  indicates one data item. Type codes are as in OSC.
 *  @param ...  the data of the message. There is one parameter for each
 *  character in the typestring.
 *
 *  @return #O2_SUCCESS if success, #O2_FAIL if not.
 *
 */
/** \hideinitializer */ // turn off Doxygen report on o2_send_marker()
#define o2_send(path, time, ...) \
    o2_send_marker(path, time, FALSE, __VA_ARGS__, O2_MARKER_A, O2_MARKER_B)

/** \cond INTERNAL */ \
int o2_send_marker(char *path, double time, int tcp_flag, char *typestring, ...);
/** \endcond */

/**
 * \brief Construct and send an O2 message reliably.
 *
 *  Normally, this constructs and sends an O2 message via TCP. If the
 *  destination service is reached via some other network protocol
 *  (e.g. Bluetooth), the message is delivered using the most reliable
 *  protocol available. (Thus, this call is considered a "hint" rather
 *  than an absolute requirement.)
 *
 *  @param path an address pattern
 *  @param time when to dispatch the message, 0 means right now. In any
 *  case, the message is sent to the receiving service as soon as
 *  possible. If the message arrives early, it will be held at the
 *  service and dispatched as soon as possible after the indicated time.
 *  @param typestring the type string for the message. Each character
 *  indicates one data item. Type codes are defined by #o2_type.
 *  @param ...  the data of the message. There is one parameter for each
 *  character in the typestring.
 *
 *  @return #O2_SUCCESS if success, #O2_FAIL if not.
 */
/** \hideinitializer */ // turn off Doxygen report on o2_send_marker()
#define o2_send_cmd(path, time, typestring, ...) \
    o2_send_marker(path, time, TRUE, typestring, __VA_ARGS__, O2_MARKER_A, O2_MARKER_B)


/**
 * \brief Send an O2 message. (See also macros #o2_send and #o2_send_cmd).
 *
 * @param msg points to an O2 message.
 * @param tcp_flag is true for reliable send, false for best effort (UDP) send.
 *
 *  @return #O2_SUCCESS if success, #O2_FAIL if not.
 *
 * After the call, the `msg` parameter is "owned" by O2, which will
 * free it.
 */
int o2_send_message(o2_message_ptr msg, int tcp_flag);

/**
 * \brief Get the estimated synchronized global O2 time.
 *
 *  This function returns a valid value either after you call
 *  o2_set_clock(), making the local clock the master clock for the O2
 *  application, or after O2 has finished discovering and
 *  synchronizing with the master clock. Until then, -1 is returned.
 *
 *  The clock accuracy depends upon network latency, how often
 *  o2_poll() is called, and other factors, but
 *
 *  @return the time in seconds, or -1 if global (master) time is unknown.
 */
o2_time o2_get_time();


/**
 * \brief Get the real time using the local O2 clock
 *
 * @return the local time in seconds
 */
o2_time o2_local_time();

/**
 *  \brief Return text representation of an O2 error
 *
 *  @param i error number returned from some O2 function
 *
 *  @return return the error message as a string
 */
const char *o2_get_error(int i);

/**
 *  \brief release the memory and shut down O2.
 *
 *  Close all sockets, free all memory, and restore critical
 *  variables so that O2 behaves as if it was never initialized.
 *
 *  @return #O2_SUCCESS if success, #O2_FAIL if not.
 */
int o2_finish();


// Interoperate with OSC
/**
 *  \brief Create a port to receive OSC messages.
 *
 *  OSC messages are converted to O2 messages and directed to the service.
 *  E.g. if the service is "maxmsp" and the message address is
 *  `/foo/x`, then the message is directed to and handled by
 *  `/maxmsp/foo/x`.
 *
 *  @param service_name The name of the service to which messages are delivered
 *  @param port_num     Port number.
 *
 *  @return #O2_SUCCESS if success, #O2_FAIL if not.
 */
int o2_create_osc_port(const char *service_name, int port_num, int udp_flag);


/**
 *  \brief Send an OSC message.
 *
 * This function (mostly) bypasses O2 and just constructs a message
 *  and sends it directly via UDP to an OSC server.
 *
 *  Note: Before calling o2_send_osc_message(), you should first use
 *  o2_add_osc_service() to add in the osc service and give it a
 *  service name. Then you can use the service name to send the message.
 *
 *  @param service_name The o2 name for the remote osc server, named by calling
 *                      o2_add_osc_service().
 *  @param path         The osc path.
 *  @param typestring   The type string for the message
 *  @param ...          The data values to be transmitted.
 *
 *  @return O2_SUCCESS if success, O2_FAIL if not.
 */
/** \hideinitializer */
#define o2_send_osc_message(service_name, path, typestring, ...) \
    o2_send_osc_message_marker(service_name, path, typestring, \
                               O2_MARKER_A, O2_MARKER_B)

/** \cond INTERNAL */ \
int o2_send_osc_message_marker(char *service_name, const char *path,
                               const char *typestring, ...);
/** \endcond */

/**
 *  \brief Create a service that forwards O2 messages to an OSC server.
 *
 *  @param service_name The o2 service name.
 *  @param ip           The ip address of the osc server.
 *  @param port_num     The port number of the osc server.
 *  @param tcp_flag     Send OSC message via TCP protocol, in which case
 *                      port_num is the TCP server port, not a connection.
 *
 *  @return #O2_SUCCESS if success, #O2_FAIL if not.
 *
 *  If `tcp_flag` is set, a TCP connection will be established with
 *  the OSC server.
 *  When the created service receives any O2 messages, it will
 *  send the message to the OSC server. If the incoming message has
 *  a timestamp for some future time, the message will be held until
 *  that time, then sent to the OSC server. (Ideally, O2 will convert
 *  the message to an OSC timestamped bundle and send it immediately
 *  to achieve precise forward-synchronous timing, but this requires
 *  clock synchronization with the OSC server, which is normally
 *  unimplemented.)
 */
int o2_delegate_to_osc(char *service_name, char *ip, int port_num, int tcp_flag);

/** @} */ // end of Basics

/**
 * \defgroup lowlevelsend Low-Level Message Send
 *
 * Rather than passing all parameters in one call or letting O2
 * extract parameters from a message before calling its handler,
 * these functions allow building messages one parameter at a time
 * and extracting message parameters one at a time.
 * The functions operate on "hidden" messages, so these functions are
 * not reentrant.
 *
 * To build a message, begin by calling o2_start_send() to allocate a
 * message. Then call one of the `o2_add_()` functions to add each
 * parameter. Finally, call either o2_finish_send() or
 * o2_finish_send_cmd() to send the message. You should not explicitly
 * allocate or deallocate a message using this procedure.
 *
 * To extract parameters from a message, begin by calling
 * o2_start_extract() to prepare to get parameters from the
 * message. Then call o2_get_next() to get each parameter. If the
 * result is non-null, a parameter of the requested type was obtained
 * and you can read the parameter from the result. Results other than
 * strings, MIDI, and blobs may only remain valid until the next call
 * to o2_get_next(), so you should use or copy the value before reading
 * the next one. Values that are not coerced (requiring a copy) are 
 * left in the O2 message and have the same lifetime as the message.
 * You should not reuse this storage because the message may have
 * multiple destinations; thus, the message content should not be altered.
 *
 * A by-product of o2_start_extract() and o2_get_next() is an argument
 * vector (argv) that can be accessed from o2_argv. (This is the same
 * argument vector created automatically when a handler is added with
 * o2_add_method() when the parse parameter is true.) A possible
 * advantage of using a sequence of o2_get_next() calls rather than
 * simply setting the parse flag is that you can receive messages with
 * various types and numbers of parameters. Also, you can check vector
 * lengths and stop parsing if unacceptable lengths are encountered.
 * 
 * o2_get_next() will perform type conversion if possible
 * when the requested type does not match the actual type. You can
 * determine the original type by reading the type string in the
 * message. The number of parameters is determined by the length of
 * the type string. Vectors can be coerced into arrays, in which case
 * each element will be coerced as requested. Arrays can be coerced 
 * into vectors if each element of the array can be coerced into
 * the expected vector element type. Vector lengths are provided by
 * the message; there is no way to coerce or limit vector lengths or
 * check that the length matches an expected value. (You can determine
 * the length from the return value and of course you can decide to
 * reject the message if the length is not acceptable.)
 *
 * Normally, you should not free the message because
 * normally you are accessing the message in a handler and the message
 * will be freed by the O2 message dispatch code that called the
 * handler.
 *
 * Arrays denoted by [...] in the type string are handled in a somewhat
 * special way:
 *
 * If an array is expected, call o2_get_next('['). The return value will be
 * o2_got_start_array on success, or NULL if there is no array. The actual
 * value in the message may be an array or a vector. If it is a vector, the
 * elements of the vector will be coerced to the types requested in 
 * successive calls to o2_get_next(). After retrieving array elements, call
 * o2_get_next(']'). The return value should be o2_got_end_array. NULL is
 * returned if there is an error. For example, suppose you call o2_get_next()
 * with characters from the type string "[id]" and the actual parameter is
 * a vector integers ("vi") of length 2. The return values from o2_get_next()
 * will be o2_got_start_array, an o2_arg_ptr to an integer, an o2_arg_ptr to
 * a double (coerced from the integer vector), and finally o2_got_end_array.
 * If the vector length is 1, the third return value will be NULL. If the
 * vector length is 3 (or more), the fourth return value will be NULL rather
 * than o2_got_end_array.
 *
 * The special values o2_got_start_array and o2_got_end_array are not valid
 * structures. In other words, fields such as o2_got_start_array->i32 are 
 * never valid or meaningful. Instead, o2_got_start_array and o2_got_end_array
 * are just 'tokens' used to indicate success in type checking. These values
 * are distinct from NULL, which indicates a type incompatibility.
 *
 * Note also that vector elements cannot be retrieved directly without
 * calling o2_get_next('v') or o2_get_next('['). For example, if the actual
 * argument is a two-element integer vector ("vi"), a call to o2_get_next('i')
 * will fail unless it is preceded by o2_get_next('v') or o2_get_next('[').
 *
 * If a vector is expected, call o2_get_next('v'). The return value will
 * be a non-null o2_arg_ptr if the next argument in the actual message 
 * is a vector or array, and otherwise NULL. You should not dereference this
 * return value yet...
 *
 * You *must* then call o2_get_next() with the desired type for vector 
 * elements. The return value will be an o2_arg_ptr (which will be
 * the same value previously returned) containing v.typ set to 
 * the desired type, v.len still set to the number of elements, and v.vi,
 * v.vh, v.vd, v.vf, or v.vc pointing to the possibly coerced elements.
 *
 * Note that the sequence of calling o2_get_next() twice for vectors
 * corresponds to the two type characters used to encode them, e.g. "vi"
 * indicates a vector of integers.
 *
 */


/** \addtogroup lowlevelsend
 * @{
 */
/**
 * \brief Allocate a blob.
 *
 * Allocate a blob and initialize the size field. If the return address
 * is not NULL, copy data (up to length size) to `blob->data`. You can
 * change `blob->size`, but of course you should not set `blob->size`
 * greater than the `size` parameter originally passed to o2_blob_new().
 *
 * Caller is responsible for freeing the returned blob using O2_FREE().
 *
 * A constructed blob can be added to a message. If you add parameters to
 * a message one-at-a-time, you can use o2_add_blob_data() to copy data
 * directly to a message without first allocating a blob and copying
 * data into it.
 *
 * @param size The size of the data to be added to the blob
 *
 * @return the address of the new blob or NULL if memory cannot be allocated.
 */
o2_blob_ptr o2_blob_new(uint32_t size);


/**
 * \brief Prepare to build a message
 *
 * @return #O2_SUCCESS if success, #O2_FAIL if not.
 *
 * Allocates a "hidden" message in preparation for adding
 * parameters. After calling this, you should call `o2_add_` functions
 * such as o2_add_int32() to add parameters. Then call
 * o2_finish_send() or o2_finish_send_cmd() to send the message.
 */
int o2_start_send();


/// \brief add a `float` to the message (see o2_start_send())
int o2_add_float(float f);

/// \brief This function suppports o2_add_symbol() and o2_add_string()
/// Normally, you should not call this directly.
int o2_add_string_or_symbol(o2_type tcode, char *s);

/// \brief add a symbol to the message (see o2_start_send())
#define o2_add_symbol(s) o2_add_string_or_symbol('S', s)

/// \brief add a string to the message (see o2_start_send())
#define o2_add_string(s) o2_add_string_or_symbol('s', s)

/// \brief add an `o2_blob` to the message (see o2_start_send()), where
///        the blob is given as a pointer to an #o2_blob object.
int o2_add_blob(o2_blob_ptr b);

/// \brief add an `o2_blob` to the message (see o2_start_send()), where
///        the blob is specified by a size and a data address.
int o2_add_blob_data(uint32_t size, void *data);

/// \brief add an `int64` to the message (see o2_start_send())
int o2_add_int64(int64_t i);

/// \brief This function supports o2_add_double() and o2_add_time()
/// Normally, you should not call this directly.
int o2_add_double_or_time(o2_type tchar, double d);

/// \brief add a `double` to the message (see o2_start_send())
#define o2_add_double(d) o2_add_double_or_time('d', d)

/// \brief add a time (`double`) to the message (see o2_start_send())
#define o2_add_time(t) o2_add_double_or_time('t', t)

/// \brief This function supports o2_add_int32() and o2_add_char()
/// Normally, you should not call this directly.
int o2_add_int32_or_char(o2_type tcode, int32_t i);

/// \brief add an `int32` to the message (see o2_start_send())
#define o2_add_int32(i) o2_add_int32_or_char('i', i)

/// \brief add a `char` to the message (see o2_start_send())
#define o2_add_char(c) o2_add_int32_or_char('c', c)

/// \brief add a short midi message to the message (see o2_start_send())
int o2_add_midi(uint8_t *m);

/// \brief This function supports o2_add_true(), o2_add_false(), o2_add_bool(),
/// o2_add_nil(), o2_add_infinitum(), and others.
/// Normally, you should not call this directly.
int o2_add_only_typecode(o2_type typecode);

/// \brief add "true" to the message (see o2_start_send())
#define o2_add_true(b) o2_add_only_typecode(b, 'T');

/// \brief add a "false" to the message (see o2_start_send())
#define o2_add_false(b) o2_add_only_typecode(b, 'F');

/// \brief add 0 (false) or 1 (true) to the message (see o2_start_send())
#define o2_add_bool(b, x) o2_add_only_typecode(b, (x ? 'T' : 'F'));

/// \brief add "nil" to the message (see o2_start_send())
#define o2_add_nil(b) o2_add_only_typecode(b, 'N');

/// \brief add "infinitum" to the message (see o2_start_send())
#define o2_add_infinitum(b) o2_add_only_typecode(b, 'I');

/// \brief start adding an array
int o2_add_start_array();

/// \brief finish adding an array
int o2_add_end_array();

/** \brief add a vector
 *
 * @param element_type the type of the vector elements
 * @param length the number of vector elements
 * @param data the vector elements; arranged sequentially in memory
 *             in a format determined by element_type. The element
 *             type is restricted to a character in "ifhtdc"
 */
int o2_add_vector(o2_type element_type,
                  int length, void *data);

/**
 * \brief finish and return the message.
 *
 * @param time the timestamp for the message (0 for immediate)
 * @param address the O2 address pattern for the message
 *
 * @return the address of the completed message, or NULL on error
 *
 * The message must be freed using o2_free_message() or by calling
 * o2_send_message().
 */
o2_message_ptr o2_finish_message(o2_time time, const char *address);

/**
 * \brief finish and return a message, prepending service name
 *
 * @param time the timestamp for the message (0 for immediate)
 * @param service a string to prepend to address or NULL
 * @param address the O2 address pattern for the message
 *
 * @return the address of the completed message, or NULL on error
 *
 * The message must be freed using o2_free_message() or by calling
 * o2_send_message(). This function is intended to be used to 
 * forward OSC messages to a service, but it is the implementation
 * of o2_finish_message(), which simply passes NULL for service.
 */
o2_message_ptr o2_finish_service_message(o2_time time,
             const char *service, const char *address);

/**
 * \brief free a message allocated by o2_start_send().
 *
 * This function is not normally used because O2 functions that send
 * messages take "ownership" of messages and (eventually) free them.
 */
void o2_free_message(o2_message_ptr msg);


/**
 * \brief send a message allocated by o2_start_send().
 *
 * This is similar to calling o2_send(), except you use a three-step
 * process of (1) allocate the message with o2_start_send(), (2) add
 * parameters to it using `o2_add_` functions, and (3) call
 * o2_finish_send() to send it.
 *
 * @return #O2_SUCCESS if success, #O2_FAIL if not.
 */
int o2_finish_send(o2_time time, char *address);


/**
 * \brief send a message allocated by o2_start_send().
 *
 * This is similar to calling o2_send_cmd(), except you use a three-step
 * process of (1) allocate the message with o2_start_send(), (2) add
 * parameters to it using `o2_add_` functions, and (3) call
 * o2_finish_send_cmd() to send it.
 *
 * @return #O2_SUCCESS if success, #O2_FAIL if not.
 */
int o2_finish_send_cmd(o2_time time, char *address);

/** @} */

/**
 * \defgroup lowlevelparse Low-Level Message Parsing
 *
 * These functions can retrieve message arguments one-at-a-time.
 * There are some hidden state variables to keep track of the state
 * of unpacking, so these functions are not reentrant.
 * Arguments are returned using a pointer to a union type: #o2_arg_ptr.
 *
 */

/** \addtogroup lowlevelparse
 * @{
 */

/**
 * \brief initialize internal state to parse, extract, and coerce
 * message arguments.
 *
 * @return length of the type string in msg
 *
 * To get arguments from a message, call o2_start_extract(), then for
 * each parameter, call o2_get_next().
 */
int o2_start_extract(o2_message_ptr msg);

/**
 * \brief get the next message parameter
 *
 * This function is called repeatedly to obtain parameters in order
 * from the message passed to o2_start_extract().
 *
 * If the message parameter type matches the `type_code`, a pointer to
 * the parameter is returned. If the types do not match, but coercion
 * is possible, the parameter is coerced, copied to a new location,
 * and a pointer is returned. Otherwise, NULL is returned.
 *
 * The type of any non-NULL return value always matches the type
 * specified by the parameter `type_code`. To determine the
 * original type of the parameter as specified by the message, use the
 * `types` string which is passed to message handlers. (Or course,
 * this assumes that message type strings are correct. Badly formed
 * messages are detected when the type string and data imply that the
 * message is longer than the actual length, but otherwise there is no
 * way to detect errors in type strings.)
 *
 * The result points into the message or to a statically allocated
 * buffer if type coercion is required. This storage is only valid
 * until the next call to o2_get_next, so normally, you copy
 * the return value immediately. If the value is a pointer
 * (string, symbol, midi data, blob), then the value was
 * not copied and remains in place within the message, so there should
 * never be the need to immediately copy the data pointed to.
 * However, since the storage for the value is the message, and
 * the message will be freed when the handler returns,
 * pointers to strings, symbols, midi data, and blobs
 * *must not* be used after the handler returns.
 *
### Example 1: Simple but not completely robust

Note: call o2_add_method() with type_spec = "id", h = my_handler,
coerce = false, parse = false. In this case, since there is
no type coercion, type_spec must match the message exactly,
so o2_get_next() should always return a non-null o2_arg_ptr.
However, this code can fail if a badly formed message is sent
because there is no test for the NULL value that will be
returned by o2_get_next().
\code{.c}
    int my_handler(o2_message_ptr msg, char *types,
                   o2_arg_ptr *argv, int argc, void *user_data)
    {
        o2_start_extract(msg);
        // we expect an int32 and a double argument
        int32_t my_int = o2_get_next('i')->i32;
        double my_double = o2_get_next('d')->d;
        ...
    }
\endcode

### Example 2: Type coercion and type checking.

Note: call o2_add_method() with type_spec = NULL, h = my_handler,
coerce = false, parse = false. In this case, even though
coerce is false, there is no type_spec, so the handler will
be called without type checking. We could check the
actual message types (given by types), but here, we will
coerce into our desired types (int32 and double) if possible.
Since type coercion can fail (e.g. string will not be converted
to number, not even "123"), we need to check the return value
from o2_get_next(), where NULL indicates incompatible types.
\code{.c}
    int my_handler(o2_message_ptr msg, char *types,
                   o2_arg_ptr *argv, int argc, void *user_data)
    {
        o2_start_extract(msg);
        // we want to get an int32 and a double argument
        o2_arg_ptr ap = o2_get_next('i');
        if (!ap) return O2_FAIL; // parameter cannot be coerced
        int32_t my_int = ap->i32;
        o2_arg_ptr ap = o2_get_next('d');
        if (!ap) return O2_FAIL; // parameter cannot be coerced
        double my_double = ap->d;
        ...
    }
\endcode
 *
 * @param type_code the desired parameter type
 *
 * @return the next message parameter or NULL if no more parameters
*/
o2_arg_ptr o2_get_next(char type_code);

/** @} */


/* Scheduling */
/** \addtogroup basics
 * @{
 */

// Messages are stored in the table modulo their timestamp, so the
// table acts sort of like a hash table (this is also called the
// timing wheel structure). Messages are stored as linked lists sorted
// by increasing timestamps when there are collisions.

/** \cond INTERNAL */ \
// Size of scheduler table.
#define O2_SCHED_TABLE_LEN 128

// Scheduler data structure.
typedef struct o2_sched {
  int64_t last_bin;
  double last_time;
  o2_message_ptr table[O2_SCHED_TABLE_LEN];
} o2_sched, *o2_sched_ptr;
/** \endcond */

/**
 * \brief Scheduler that schedules according to global (master) clock
 * time
 *
 * Scheduling on this scheduler (including sending timed messages)
 * will only work after clock synchronization is obtained. Until then,
 * timed message sends will fail and attempts to o2_schedule() will
 * fail.
 */
extern o2_sched o2_gtsched;

/**
 * \brief Scheduler that schedules according to local clock time
 *
 * It may be necessary to schedule events before clock synchronization
 * with the master clock, or you may want to schedule local processing
 * that ignores any changes in clock time or clock speed needed to
 * stay synchronized with the master clock (even though these should
 * be small). For example, O2 uses the local time scheduler to
 * schedule the clock synchronization protocol, which of course must
 * run before clock synchronization is obtained.
 *
 * In these cases, you should schedule messages using #o2_ltsched.
 */
extern o2_sched o2_ltsched;

/**
 * \brief Current scheduler.
 *
 * When a timed message is delivered by a scheduler, #o2_active_sched
 * is set to pount to the scheduler. A handler that constructs and
 * schedules a message can use this pointer to continue using the same
 * scheduler.
 */
extern o2_sched_ptr o2_active_sched; // the scheduler that should be used


/**
 * /brief Schedule a message.
 *
 * Rather than sending a message, messages can be directly
 * scheduled. This is particulary useful if you want to schedule
 * activity before clock synchronization is achieved. For example, you
 * might want to poll every second waiting for clock
 * synchronization. In that case, you need to use the local scheduler
 * (#o2_ltsched). o2_send() will use the global time scheduler
 * (#o2_gtsched), so your only option is to construct a message and
 * call o2_schedule().
 *
 * @param scheduler a pointer to a scheduler (`&o2_ltsched` or
 *        `&o2_gtsched`)
 * @param msg a pointer to the message to schedule
 *
 * The message is scheduled for delivery according to its timestamp
 * (which is interpreted as local or global time depending on the
 * scheduler).
 *
 * The message is delivered immediately if the time is zero or less
 * than the current time; however, to avoid unbounded recursion,
 * messages scheduled within handlers are appended to a "pending
 * messages" queue and delivered after the handler returns.
 */
void o2_schedule(o2_sched_ptr scheduler, o2_message_ptr msg);

/** @} */ // end of a basics group


#endif /* O2_H */<|MERGE_RESOLUTION|>--- conflicted
+++ resolved
@@ -172,18 +172,16 @@
 /// an error return value for o2_initialize(): invalid name parameter.
 #define O2_BAD_NAME (-6)
 
-<<<<<<< HEAD
 /// an error return value for o2_add_vector(): invalid element type
 #define O2_BAD_TYPE (-7)
 
 /// \brief an error return value: mismatched types and arguments
 /// returned by o2_build_message(), o2_send(), o2_send_cmd()
 #define O2_EFORMAT (-8)
-=======
+
 /// an error return value for o2_initialize(): the socket is closed.
-#define O2_TCP_HUP (-7)
-
->>>>>>> 6db2a7c3
+#define O2_TCP_HUP (-9)
+
 
 // Status return codes for o2_status function:
 
