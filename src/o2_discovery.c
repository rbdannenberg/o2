--- conflicted
+++ resolved
@@ -255,21 +255,10 @@
         o2_add_int32(o2_clock_is_synchronized);
     if (err) return err;
     char address[32];
-<<<<<<< HEAD
     snprintf(address, 32, "!%s/in", process->name);
     o2_message_ptr msg = o2_finish_message(0.0, address);
     if (!msg) return O2_FAIL;
     return send_by_tcp_to_process(process, msg);
-=======
-#ifndef WIN32
-	snprintf(address, 32, "!%s/in", process->name);
-#else
-	_snprintf(address, 32, "!%s/in", process->name);
-#endif	
-    o2_message_ptr initmsg = o2_finish_message(0.0, address);
-
-    return send_by_tcp_to_process(process, initmsg);
->>>>>>> 6db2a7c3
 }
 
 
@@ -290,15 +279,7 @@
         }
     }
     char address[32];
-<<<<<<< HEAD
     snprintf(address, 32, "!%s/sv", process->name);
-=======
-#ifndef WIN32
-	snprintf(address, 32, "!%s/sv", process->name);
-#else
-	_snprintf(address, 32, "!%s/sv", process->name);
-#endif
->>>>>>> 6db2a7c3
     return o2_finish_send_cmd(0.0, address);
 }
 
@@ -333,11 +314,7 @@
     
     char name[32];
     // ip:port + pad with zeros
-#ifndef WIN32
-	snprintf(name, 32, "%s:%d%c%c%c%c", ip, tcp_arg->i32, 0, 0, 0, 0);
-#else
-	_snprintf(name, 32, "%s:%d%c%c%c%c", ip, tcp_arg->i32, 0, 0, 0, 0);
-#endif
+    snprintf(name, 32, "%s:%d%c%c%c%c", ip, tcp_arg->i32, 0, 0, 0, 0);
     int index;
     // printf("%s: o2_discovery_handler: lookup %s\n", debug_prefix, name);
     if (lookup(&path_tree_table, name, &index)) {
@@ -410,11 +387,7 @@
     // get process name
     char name[32];
     // ip:port + pad with zeros
-#ifndef WIN32
-	snprintf(name, 32, "%s:%d%c%c%c%c", ip, tcp_port, 0, 0, 0, 0);
-#else
-	_snprintf(name, 32, "%s:%d%c%c%c%c", ip, tcp_port, 0, 0, 0, 0); 
-#endif
+    snprintf(name, 32, "%s:%d%c%c%c%c", ip, tcp_port, 0, 0, 0, 0);
     
     // if process does not exist, create it
     int index;
@@ -452,15 +425,15 @@
     assert(udp_port != 0);
 
 #ifndef WIN32
-	process->udp_sa.sin_len = sizeof(process->udp_sa);
+    process->udp_sa.sin_len = sizeof(process->udp_sa);
 #endif
 
     inet_pton(AF_INET, ip, &(process->udp_sa.sin_addr.s_addr));
     process->udp_sa.sin_port = htons(udp_port);
     // printf("%s: finished /in for %s, status %d, udp_port %d\n", debug_prefix, name, status, udp_port);
-    O2_DB(printf("O2: connected from %s (udp port %ld)\n    to local socket %ld process %p\n",
-                 name, (long) udp_port, (long) (DA_GET(o2_fds, struct pollfd,
-                                                process->tcp_fd_index)->fd, process)));
+    O2_DB(printf("O2: connected from %s (udp port %ld)\n   to local socket %ld process %p\n",
+                 name, (long) udp_port,
+                 (long) (DA_GET(o2_fds, struct pollfd, process->tcp_fd_index)->fd), process));
     return O2_SUCCESS;
 }
 
