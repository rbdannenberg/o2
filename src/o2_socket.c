//
//  o2_socket.c
//  O2
//
//  Created by 弛张 on 2/4/16.
//  Copyright © 2016 弛张. All rights reserved.
//
#include "ctype.h"
#include "o2_internal.h"
#include "o2_discovery.h"
#include "o2_message.h"
#include "o2_sched.h"
#include "o2_send.h"
#include "o2_interoperation.h"
#include "o2_socket.h"

#ifdef WIN32
#include <stdio.h> 
#include <stdlib.h> 
#include <windows.h>
#include <errno.h>

typedef struct ifaddrs
{
    struct ifaddrs  *ifa_next;    /* Next item in list */
    char            *ifa_name;    /* Name of interface */
    unsigned int     ifa_flags;   /* Flags from SIOCGIFFLAGS */
    struct sockaddr *ifa_addr;    /* Address of interface */
    struct sockaddr *ifa_netmask; /* Netmask of interface */
    union {
        struct sockaddr *ifu_broadaddr; /* Broadcast address of interface */
        struct sockaddr *ifu_dstaddr; /* Point-to-point destination address */
    } ifa_ifu;
#define              ifa_broadaddr ifa_ifu.ifu_broadaddr
#define              ifa_dstaddr   ifa_ifu.ifu_dstaddr
    void            *ifa_data;    /* Address-specific data */
} ifaddrs;

#else
#include "sys/ioctl.h"
#include <ifaddrs.h>
#endif

static int osc_tcp_handler(SOCKET sock, process_info_ptr info);
static int read_whole_message(SOCKET sock, process_info_ptr info);
static int tcp_accept_handler(SOCKET sock, process_info_ptr info);
static void tcp_message_cleanup(process_info_ptr info);
static int tcp_recv_handler(SOCKET sock, process_info_ptr info);
static int udp_recv_handler(SOCKET sock, process_info_ptr info);

char o2_local_ip[24];
int o2_local_tcp_port = 0;
SOCKET local_send_sock = INVALID_SOCKET; // socket for sending all UDP msgs

process_info_ptr o2_message_source = NULL; ///< socket info for current message

int o2_found_network = FALSE;

static struct sockaddr_in o2_serv_addr;
int o2_socket_delete_flag = FALSE; // flag to find deleted sockets

static int bind_recv_socket(SOCKET sock, int *port, int tcp_recv_flag)
{
    memset(PTR(&o2_serv_addr), 0, sizeof(o2_serv_addr));
    o2_serv_addr.sin_family = AF_INET;
    o2_serv_addr.sin_addr.s_addr = htonl(INADDR_ANY); // local IP address
    o2_serv_addr.sin_port = htons(*port);
    unsigned int yes = 1;
    if (setsockopt(sock, SOL_SOCKET, SO_REUSEADDR,
                   PTR(&yes), sizeof(yes)) < 0) {
        perror("setsockopt(SO_REUSEADDR)");
        return O2_FAIL;
    }
    if (bind(sock, (struct sockaddr *) &o2_serv_addr, sizeof(o2_serv_addr))) {
        if (tcp_recv_flag) perror("Bind receive socket");
        return O2_FAIL;
    }
    if (*port == 0) { // find the port that was (possibly) allocated
        socklen_t addr_len = sizeof(o2_serv_addr);
        if (getsockname(sock, (struct sockaddr *) &o2_serv_addr,
                        &addr_len)) {
            perror("getsockname call to get port number");
            return O2_FAIL;
        }
        *port = ntohs(o2_serv_addr.sin_port);  // set actual port used
    }
    // printf("*   %s: bind socket %d port %d\n", o2_debug_prefix, sock, *port);
    assert(*port != 0);
    return O2_SUCCESS;
}


// all O2 messages arriving by TCP or UDP are funneled through here
static void deliver_or_schedule(process_info_ptr info)
{
    // make sure endian is compatible
#if IS_LITTLE_ENDIAN
    o2_msg_swap_endian(&(info->message->data), FALSE);
#endif

    O2_DBr(if (info->message->data.address[1] != '_' &&
               !isdigit(info->message->data.address[1]))
               o2_dbg_msg("msg received", &info->message->data,
                          "type", o2_tag_to_string(info->tag)));
    O2_DBR(if (info->message->data.address[1] == '_' ||
               isdigit(info->message->data.address[1]))
               o2_dbg_msg("msg received", &info->message->data,
                          "type", o2_tag_to_string(info->tag)));
    o2_message_source = info;
    o2_message_send_sched(info->message, TRUE);
}


#ifdef WIN32
static struct sockaddr *dupaddr(const sockaddr_gen * src)
{
    sockaddr_gen * d = malloc(sizeof(*d));
    if (d) {
        memcpy(d, src, sizeof(*d));
    }
    return (struct sockaddr *) d;
}


static void freeifaddrs(struct ifaddrs *ifp)
{
    struct ifaddrs *next;
    while (ifp) {
        next = ifp->ifa_next;
        free(ifp);
        ifp = next;
    }
}


static int getifaddrs(struct ifaddrs **ifpp)
{
    SOCKET sock = INVALID_SOCKET;
    size_t intarray_len = 8192;
    int ret = -1;
    INTERFACE_INFO *intarray = NULL;

    *ifpp = NULL;

    sock = socket(AF_INET, SOCK_DGRAM, 0);
    if (sock == INVALID_SOCKET)
        return -1;

    for (;;) {
        DWORD cbret = 0;

        intarray = malloc(intarray_len);
        if (!intarray)
            break;

        ZeroMemory(intarray, intarray_len);

        if (WSAIoctl(sock, SIO_GET_INTERFACE_LIST, NULL, 0,
                     (LPVOID) intarray, (DWORD) intarray_len, &cbret,
                     NULL, NULL) == 0) {
            intarray_len = cbret;
            break;
        }

        free(intarray);
        intarray = NULL;

        if (WSAGetLastError() == WSAEFAULT && cbret > intarray_len) {
            intarray_len = cbret;
        } else {
            break;
        }
    }

    if (!intarray)
        goto _exit;

    /* intarray is an array of INTERFACE_INFO structures.  intarray_len has the
       actual size of the buffer.  The number of elements is
       intarray_len/sizeof(INTERFACE_INFO) */

    {
        size_t n = intarray_len / sizeof(INTERFACE_INFO);
        size_t i;

        for (i = 0; i < n; i++) {
            struct ifaddrs *ifp;

            ifp = malloc(sizeof(*ifp));
            if (ifp == NULL)
                break;

            ZeroMemory(ifp, sizeof(*ifp));

            ifp->ifa_next = NULL;
            ifp->ifa_name = NULL;
            ifp->ifa_flags = intarray[i].iiFlags;
            ifp->ifa_addr = dupaddr(&intarray[i].iiAddress);
            ifp->ifa_netmask = dupaddr(&intarray[i].iiNetmask);
            ifp->ifa_broadaddr = dupaddr(&intarray[i].iiBroadcastAddress);
            ifp->ifa_data = NULL;

            *ifpp = ifp;
            ifpp = &ifp->ifa_next;
        }

        if (i == n)
            ret = 0;
    }

_exit:

    if (sock != INVALID_SOCKET)
        closesocket(sock);

    if (intarray)
        free(intarray);

    return ret;
}


static int stateWSock = -1;
int o2_initWSock()
{
    WORD reqversion;
    WSADATA wsaData;
    if (stateWSock >= 0) {
        return stateWSock;
    }
    /* TODO - which version of Winsock do we actually need? */
    
    reqversion = MAKEWORD(2, 2);
    if (WSAStartup(reqversion, &wsaData) != 0) {
        /* Couldn't initialize Winsock */
        stateWSock = 0;
    } else if (LOBYTE(wsaData.wVersion) != LOBYTE(reqversion) ||
               HIBYTE(wsaData.wVersion) != HIBYTE(reqversion)) {
        /* wrong version */
        WSACleanup();
        stateWSock = 0;
    } else {
        stateWSock = 1;
    }    
    return stateWSock;
}

#endif


#ifdef SOCKET_DEBUG
void o2_sockets_show()
{
    printf("Sockets:\n");
    for (int i = 0; i < o2_context->fds.length; i++) {
        process_info_ptr info = GET_PROCESS(i); 
        printf("%d: fd_index %d fd %lld tag %s info %p", i, info->fds_index,
               (long long) ((DA_GET(o2_context->fds, struct pollfd, i))->fd),
               o2_tag_to_string(info->tag), info);
        if (info->tag == TCP_SOCKET) {
            printf(" services:");
            for (int j = 0; j < info->proc.services.length; j++) {
                printf("\n    %s", *DA_GET(info->proc.services, char *, j));
            }
        } else if (info->tag == OSC_SOCKET || 
                   info->tag == OSC_TCP_SERVER_SOCKET ||
                   info->tag == OSC_TCP_CLIENT) {
            printf("osc service %s", info->osc.service_name);
        }
        printf("\n");
    }
}
#endif


process_info_ptr o2_add_new_socket(SOCKET sock, int tag, o2_socket_handler handler)
{
    // expand socket arrays for new port
    DA_EXPAND(o2_context->fds_info, process_info_ptr);
    DA_EXPAND(o2_context->fds, struct pollfd);

    process_info_ptr info = (process_info_ptr)
            O2_CALLOC(1, sizeof(process_info));
    *DA_LAST(o2_context->fds_info, process_info_ptr) = info;
    info->tag = tag;
    info->fds_index = o2_context->fds.length - 1; // last element
    info->handler = handler;
    info->delete_me = FALSE;

    struct pollfd *pfd = DA_LAST(o2_context->fds, struct pollfd);
    pfd->fd = sock;
    pfd->events = POLLIN;
    pfd->revents = 0;
    return info;
}


int o2_process_initialize(process_info_ptr info, int status, int hub_flag)
{
    info->proc.status = status;
    info->proc.uses_hub = hub_flag;
    DA_INIT(info->proc.services, o2string, 0);
    info->port = 0;
    memset(&info->proc.udp_sa, 0, sizeof(info->proc.udp_sa));
    return O2_SUCCESS;
}


/**
 *  Initialize discovery, tcp, and udp sockets.
 *
 *  @return 0 (O2_SUCCESS) on success, -1 (O2_FAIL) on failure.
 */
int o2_sockets_initialize()
{
#ifdef WIN32
    // Initialize (in Windows)
    WSADATA wsaData;
    WSAStartup(MAKEWORD(2, 2), &wsaData);
#else
    DA_INIT(o2_context->fds, struct pollfd, 5);
#endif // WIN32
    
    DA_INIT(o2_context->fds_info, process_info_ptr, 5);
    memset(o2_context->fds_info.array, 0, 5 * sizeof(process_info_ptr));
    
    // Set a broadcast socket. If cannot set up,
    //   print the error and return O2_FAIL
    RETURN_IF_ERROR(o2_discovery_initialize());

    // make udp receive socket for incoming O2 messages
    int port = 0;
    process_info_ptr info;
    RETURN_IF_ERROR(o2_make_udp_recv_socket(UDP_SOCKET, &port, &info));
    // ignore the info for udp, get the info for tcp:
    // Set up the tcp server socket.
    RETURN_IF_ERROR(o2_make_tcp_recv_socket(TCP_SERVER_SOCKET, 0,
                                            &tcp_accept_handler, &o2_context->process));
    assert(port != 0);
    o2_context->process->port = port;
    
    // more initialization in discovery, depends on tcp port which is now set
    RETURN_IF_ERROR(o2_discovery_msg_initialize());

/* IF THAT FAILS, HERE'S OLDER CODE TO GET THE TCP PORT
    struct sockaddr_in sa;
    socklen_t restrict sa_len = sizeof(sa);
    if (getsockname(o2_context->process.tcp_socket, (struct sockaddr *restrict)
                    &sa, &sa_len) < 0) {
        perror("Getting port number from tcp server socket");
        return O2_FAIL;
    }
    o2_context->process.tcp_port = ntohs(sa.sin_port);
*/
    return O2_SUCCESS;
}


// Add a socket for TCP to sockets arrays o2_context->fds and o2_context->fds_info
// As a side effect, if this is the TCP server socket, the
// o2_context->process.key will be set to the server IP address
int o2_make_tcp_recv_socket(int tag, int port,
                            o2_socket_handler handler, process_info_ptr *info)
{
    SOCKET sock = socket(AF_INET, SOCK_STREAM, 0);
    char name[32]; // "100.100.100.100:65000" -> 21 chars
    struct ifaddrs *ifap, *ifa;
    name[0] = 0;   // initially empty
    if (sock == INVALID_SOCKET) {
        printf("tcp socket set up error");
        return O2_FAIL;
    }
    O2_DBo(printf("%s created tcp socket %ld tag %s\n",
                  o2_debug_prefix, (long) sock, o2_tag_to_string(tag)));
    if (tag == TCP_SERVER_SOCKET || tag == OSC_TCP_SERVER_SOCKET) {
        // only bind server port
        RETURN_IF_ERROR(bind_recv_socket(sock, &port, TRUE));
        RETURN_IF_ERROR(listen(sock, 10));
        O2_DBo(printf("%s bind and listen called on socket %ld\n",
                      o2_debug_prefix, (long) sock));
    }
    *info = o2_add_new_socket(sock, tag, handler);
    if (tag == TCP_SERVER_SOCKET) {
        o2_local_tcp_port = port;
        struct sockaddr_in *sa;
        // look for AF_INET interface. If you find one, copy it
        // to name. If you find one that is not 127.0.0.1, then
        // stop looking.
        
        if (getifaddrs(&ifap)) {
            perror("getting IP address");
            return O2_FAIL;
        }
        for (ifa = ifap; ifa; ifa = ifa->ifa_next) {
            if (ifa->ifa_addr->sa_family==AF_INET) {
                sa = (struct sockaddr_in *) ifa->ifa_addr;
                if (!inet_ntop(AF_INET, &sa->sin_addr, o2_local_ip,
                               sizeof(o2_local_ip))) {
                    perror("converting local ip to string");
                    break;
                }
                sprintf(name, "%s:%d", o2_local_ip, port);
                if (!streql(o2_local_ip, "127.0.0.1")) {
                    o2_found_network = O2_TRUE;
                    break;
                }
            }
        }
        freeifaddrs(ifap);
        (*info)->proc.name = o2_heapify(name);
        RETURN_IF_ERROR(o2_process_initialize(*info, PROCESS_LOCAL, O2_NO_HUB));
    } else { // a "normal" TCP connection: set NODELAY option
        // (NODELAY means that TCP messages will be delivered immediately
        // rather than waiting a short period for additional data to be
        // sent. Waiting might allow the outgoing packet to consolidate 
        // sent data, resulting in greater throughput, but more latency.
        int option = 1;
        setsockopt(sock, IPPROTO_TCP, TCP_NODELAY, (const char *) &option,
                   sizeof(option));
        if (tag == OSC_TCP_SERVER_SOCKET) {
            (*info)->port = port;
        }
    }
    return O2_SUCCESS;
}

                                    
int o2_make_udp_recv_socket(int tag, int *port, process_info_ptr *info)
{
    SOCKET sock = socket(AF_INET, SOCK_DGRAM, 0);
    if (sock == INVALID_SOCKET)
        return O2_FAIL;
    // Bind the socket
    int err;
    if ((err = bind_recv_socket(sock, port, FALSE))) {
        closesocket(sock);
        return err;
    }
    O2_DBo(printf("%s created socket %ld and bind called to receive UDP\n",
                  o2_debug_prefix, (long) sock));
    *info = o2_add_new_socket(sock, tag, &udp_recv_handler);
    // printf("%s: o2_make_udp_recv_socket: listening on port %d\n", o2_debug_prefix, o2_context->process.port);
    return O2_SUCCESS;
}


// When service is delegated to OSC via TCP, a TCP connection
// is created. Incoming messages are delivered to this
// handler.
//
int o2_osc_delegate_handler(SOCKET sock, process_info_ptr info)
{
    int n = read_whole_message(sock, info);
    if (n == O2_FAIL) { // not ready to process message yet
        return O2_SUCCESS;
    } else if (n != O2_SUCCESS) {
        return n;
    }
    O2_DBg(printf("%s ### ERROR: unexpected message from OSC server providing service %s\n", o2_debug_prefix, info->osc.service_name));
    tcp_message_cleanup(info);
    return O2_SUCCESS;
}


// remove the i'th socket from o2_context->fds and o2_context->fds_info
//
void o2_socket_remove(int i)
{
    struct pollfd *pfd = DA_GET(o2_context->fds, struct pollfd, i);

    O2_DBo(printf("%s o2_socket_remove(%d), tag %d port %d closing socket %lld\n",
                  o2_debug_prefix, i,
                  GET_PROCESS(i)->tag,
                  GET_PROCESS(i)->port,
                  (long long) pfd->fd));
    SOCKET sock = pfd->fd;
#ifdef SHUT_WR
    shutdown(sock, SHUT_WR);
#endif
<<<<<<< HEAD
    if (info(pfd->fd)) perror("closing socket");
=======
    O2_DBo(printf("calling closesocket(%lld).\n", (int64_t) (pfd->fd)));
    if (closesocket(pfd->fd)) perror("closing socket");
>>>>>>> d349855f
    if (o2_context->fds.length > i + 1) { // move last to i
        struct pollfd *lastfd = DA_LAST(o2_context->fds, struct pollfd);
        memcpy(pfd, lastfd, sizeof(struct pollfd));
        process_info_ptr info = *DA_LAST(o2_context->fds_info, process_info_ptr);
        GET_PROCESS(i) = info; // move to new index
        info->fds_index = i;
    }
    o2_context->fds.length--;
    o2_context->fds_info.length--;
}


void o2_free_deleted_sockets()
{
    for (int i = 0; i < o2_context->fds_info.length; i++) {
        process_info_ptr info = GET_PROCESS(i);
        if (info->delete_me) {
            o2_socket_remove(i);
            O2_FREE(info);
            i--;
        }
    }
    o2_socket_delete_flag = FALSE;
}


#ifdef WIN32

FD_SET o2_read_set;
struct timeval o2_no_timeout;

int o2_recv()
{
    // if there are any bad socket descriptions, remove them now
    if (o2_socket_delete_flag) o2_free_deleted_sockets();
    
    int total;
    FD_ZERO(&o2_read_set);
    for (int i = 0; i < o2_context->fds.length; i++) {
        struct pollfd *d = DA_GET(o2_context->fds, struct pollfd, i);
        FD_SET(d->fd, &o2_read_set);
    }
    o2_no_timeout.tv_sec = 0;
    o2_no_timeout.tv_usec = 0;
    if ((total = select(0, &o2_read_set, NULL, NULL, &o2_no_timeout)) ==
        SOCKET_ERROR) {
        /* TODO: error handling here */
        return O2_FAIL; /* TODO: return a specific error code for this */
    }
    if (total == 0) { /* no messages waiting */
        return O2_SUCCESS;
    }
    for (int i = 0; i < o2_context->fds.length; i++) {
        struct pollfd *d = DA_GET(o2_context->fds, struct pollfd, i);
        if (FD_ISSET(d->fd, &o2_read_set)) {
            process_info_ptr info = GET_PROCESS(i);
            if (((*(info->handler))(d->fd, info)) == O2_TCP_HUP) {
				O2_DBo(printf("%s removing remote process after O2_TCP_HUP to socket %ld", o2_debug_prefix, (long)d->fd));
                o2_remove_remote_process(info);
            }
        }
    }
    // clean up any dead sockets before user has a chance to do anything
    // (actually, user handlers could have done a lot, so maybe this is
    // not strictly necessary.)
    if (o2_socket_delete_flag) o2_free_deleted_sockets();
    return O2_SUCCESS;
}

#else  // Use poll function to receive messages.

int o2_recv()
{
    int i;
        
    // if there are any bad socket descriptions, remove them now
    if (o2_socket_delete_flag) o2_free_deleted_sockets();

    poll((struct pollfd *) o2_context->fds.array, o2_context->fds.length, 0);
    int len = o2_context->fds.length; // length can grow while we're looping!
    for (i = 0; i < len; i++) {
        struct pollfd *d = DA_GET(o2_context->fds, struct pollfd, i);
        // if (d->revents) printf("%d:%p:%x ", i, d, d->revents);
        if (d->revents & POLLERR) {
        } else if (d->revents & POLLHUP) {
            process_info_ptr info = GET_PROCESS(i);
            O2_DBo(printf("%s removing remote process after POLLHUP to socket %ld\n", o2_debug_prefix, (long) d->fd));
            o2_remove_remote_process(info);
        } else if (d->revents) {
            process_info_ptr info = GET_PROCESS(i);
            assert(info->length_got < 5);
            if ((*(info->handler))(d->fd, info)) {
                O2_DBo(printf("%s removing remote process after handler reported error on socket %ld", o2_debug_prefix, (long) d->fd));
                o2_remove_remote_process(info);
            }
        }
        if (!o2_application_name) { // handler called o2_finish()
            // o2_context->fds are all free and gone now
            return O2_FAIL;
        }
    }
    // clean up any dead sockets before user has a chance to do anything
    // (actually, user handlers could have done a lot, so maybe this is
    // not strictly necessary.)
    if (o2_socket_delete_flag) o2_free_deleted_sockets();
    return O2_SUCCESS;
}
#endif


void o2_socket_mark_to_free(process_info_ptr info)
{
    info->delete_me = TRUE;
    o2_socket_delete_flag = TRUE;
}


// When a connection is accepted, we cannot know the name of the
// connecting process, so the first message that arrives will have
// to be to /_o2/in, type="ssii", application name, ip, udp, tcp
// We then create a process (if not discovered yet) and associate
// this socket with the process
//
int o2_tcp_initial_handler(SOCKET sock, process_info_ptr info)
{
    int n = read_whole_message(sock, info);
    if (n == O2_FAIL) { // not ready to process message yet
        return O2_SUCCESS;
    } else if (n != O2_SUCCESS) {
        return n;
    }

    // message should be addressed to !_o2/in
    char *ptr = info->message->data.address;
    if (strcmp(ptr, "!_o2/in") != 0) { // error: close the socket
        // special case: this could be a !_o2/dy message generated by
        // a call to o2_hub(). NOTE: I don't like the idea that we
        // install a special tcp_initial_handler because we're always
        // expecting an !_o2/in message, but then we hack in an
        // exception to support o2_hub(). And note that there are 2
        // different policies on endian fixup:
        // Inside deliver_of_schedule() for !_o2/dy, but we swap
        // endian in the else clause if this is !_o2/in.
        // There must be a cleaner way.
        if (strcmp(ptr, "!_o2/dy") != 0) {
            return O2_FAIL;
        }
        // endian fixup is included in this handler:
        deliver_or_schedule(info);
        // info->message is now freed
    } else {
#if IS_LITTLE_ENDIAN
        o2_msg_swap_endian(&info->message->data, FALSE);
#endif
        // types will be after "!_o2/in<0>,"
        ptr += 9; // skip over the ',' too
        o2_discovery_init_handler(&info->message->data, ptr, NULL, 0, info);
        info->handler = &tcp_recv_handler;
        // since we called o2_discovery_init_handler directly,
        //   we need to free the message
        o2_message_free(info->message);
    }
    tcp_message_cleanup(info);
    return O2_SUCCESS;
}


// On OS X, need to disable SIGPIPE when socket is created
void o2_disable_sigpipe(SOCKET sock)
{
#ifdef __APPLE__
    int set = 1;
    if (setsockopt(sock, SOL_SOCKET, SO_NOSIGPIPE,
                   (void *) &set, sizeof(int)) < 0) {
        perror("in setsockopt in o2_disable_sigpipe");
    }
#endif    
}

// This handler is for an OSC tcp server listen socket. When it is
// "readable" this handler is called to accept the connection
// request, creating a OSC_TCP_SOCKET
//
int o2_osc_tcp_accept_handler(SOCKET sock, process_info_ptr info)
{
    // note that this handler does not call read_whole_message()
    // printf("%s: accepting a tcp connection\n", o2_debug_prefix);
    assert(info->tag == OSC_TCP_SERVER_SOCKET);
    SOCKET connection = accept(sock, NULL, NULL);
    if (connection == INVALID_SOCKET) {
        O2_DBg(printf("%s o2_osc_tcp_accept_handler failed to accept\n", o2_debug_prefix));
        return O2_FAIL;
    }
    o2_disable_sigpipe(connection);
    process_info_ptr conn_info = o2_add_new_socket(connection, OSC_TCP_SOCKET, &osc_tcp_handler);
    assert(info->osc.service_name);
    conn_info->osc.service_name = info->osc.service_name;
    assert(info->port != 0);
    conn_info->port = info->port;
    O2_DBoO(printf("%s OSC server on port %d accepts client as socket %ld for service %s\n",
                  o2_debug_prefix, info->port, (long) connection, info->osc.service_name));
    return O2_SUCCESS;
}


// socket handler to forward incoming OSC to O2 service
//
static int osc_tcp_handler(SOCKET sock, process_info_ptr info)
{
    int n = read_whole_message(sock, info);
    if (n == O2_FAIL) { // not ready to process message yet
        return O2_SUCCESS;
    } else if (n != O2_SUCCESS) {
        return n;
    }
    /* got the message, deliver it */
    // endian corrections are done in handler
    RETURN_IF_ERROR(o2_deliver_osc(info));
    // info->message is now freed
    tcp_message_cleanup(info);
    return O2_SUCCESS;
}
        
        
// returns O2_SUCCESS if whole message is read.
//         O2_FAIL if whole message is not read yet.
//         O2_TCP_HUP if socket is closed
//
static int read_whole_message(SOCKET sock, process_info_ptr info)
{
    assert(info->length_got < 5);
    // printf("--   %s: read_whole message length_got %d length %d message_got %d\n",
    //       o2_debug_prefix, info->length_got, info->length, info->message_got);
    /* first read length if it has not been read yet */
    if (info->length_got < 4) {
        // coerce to int to avoid compiler warning; requested length is
        // int, so int is ok for n
        int n = (int) recvfrom(sock, PTR(&(info->length)) + info->length_got,
                               4 - info->length_got, 0, NULL, NULL);
        if (n == 0) { /* socket was gracefully closed */
            O2_DBo(printf("recvfrom returned 0: deleting socket\n"));
            tcp_message_cleanup(info);
            return O2_TCP_HUP;
        } else if (n < 0) { /* error: close the socket */
#ifdef WIN32
            if (WSAGetLastError() != WSAEWOULDBLOCK &&
                WSAGetLastError() != WSAEINTR) {
#else
            if (errno != EAGAIN && errno != EINTR) {
#endif
                perror("recvfrom in read_whole_message getting length");
                tcp_message_cleanup(info);
                return O2_TCP_HUP;
            }
        }
        info->length_got += n;
        assert(info->length_got < 5);
        if (info->length_got < 4) {
            return O2_FAIL;
        }
        // done receiving length bytes
        info->length = htonl(info->length);
        info->message = o2_alloc_size_message(info->length);
        info->message_got = 0; // just to make sure
    }

    /* read the full message */
    if (info->message_got < info->length) {
        // coerce to int to avoid compiler warning; message length is int, so n can be int
        int n = (int) recvfrom(sock,
                               PTR(&(info->message->data)) + info->message_got,
                               info->length - info->message_got, 0, NULL, NULL);
        if (n == 0) { /* socket was gracefully closed */
            O2_DBo(printf("recvfrom returned 0: deleting socket\n"));
            tcp_message_cleanup(info);
            return O2_TCP_HUP;
        } else if (n <= 0) {
#ifdef WIN32
            if (WSAGetLastError() != WSAEWOULDBLOCK &&
                WSAGetLastError() != WSAEINTR) {
#else
            if (errno != EAGAIN && errno != EINTR) {
#endif
                perror("recvfrom in read_whole_message getting data");
                o2_message_free(info->message);
                tcp_message_cleanup(info);
                return O2_TCP_HUP;
            }
        }
        info->message_got += n;
        if (info->message_got < info->length) {
            return O2_FAIL; 
        }
    }
    info->message->length = info->length;
    return O2_SUCCESS; // we have a full message now
}


// This handler is for the tcp server listen socket. When it is
// "readable" this handler is called to accept the connection
// request.
//
static int tcp_accept_handler(SOCKET sock, process_info_ptr info)
{
    // note that this handler does not call read_whole_message()
    SOCKET connection = accept(sock, NULL, NULL);
    if (connection == INVALID_SOCKET) {
        O2_DBg(printf("%s tcp_accept_handler failed to accept\n", o2_debug_prefix));
        return O2_FAIL;
    }
    int set = 1;
#ifdef __APPLE__
    setsockopt(connection, SOL_SOCKET, SO_NOSIGPIPE,
               (void *) &set, sizeof(int));
#endif
    process_info_ptr conn_info = o2_add_new_socket(connection, TCP_SOCKET, &o2_tcp_initial_handler);
    conn_info->proc.status = PROCESS_CONNECTED;
    O2_DBdo(printf("%s O2 server socket %ld accepts client as socket %ld\n",
                   o2_debug_prefix, (long) sock, (long) connection));
    return O2_SUCCESS;
}

        
static void tcp_message_cleanup(process_info_ptr info)
{
    /* clean up for next message */
    info->message = NULL;
    info->message_got = 0;
    info->length = 0;
    info->length_got = 0;
}    


static int tcp_recv_handler(SOCKET sock, process_info_ptr info)
{
    int n = read_whole_message(sock, info);
    if (n == O2_FAIL) { // not ready to process message yet
        return O2_SUCCESS;
    } else if (n != O2_SUCCESS) {
        return n;
    }
    // endian fixup is included in this handler:
    deliver_or_schedule(info);
    // info->message is now freed
    tcp_message_cleanup(info);
    return O2_SUCCESS;
}


static int udp_recv_handler(SOCKET sock, process_info_ptr info)
{
    int len;
    if (ioctlsocket(sock, FIONREAD, &len) == -1) {
        perror("udp_recv_handler");
        return O2_FAIL;
    }
    info->message = o2_alloc_size_message(len);
    if (!info->message) return O2_FAIL;
    int n;
    // coerce to int to avoid compiler warning; len is int, so int is good for n
    if ((n = (int) recvfrom(sock, (char *) &(info->message->data), len, 
                            0, NULL, NULL)) <= 0) {
        // I think udp errors should be ignored. UDP is not reliable
        // anyway. For now, though, let's at least print errors.
        perror("recvfrom in udp_recv_handler");
        o2_message_free(info->message);
        info->message = NULL;
        return O2_FAIL;
    }
    info->message->length = n;
    // endian corrections are done in handler
    if (info->tag == UDP_SOCKET || info->tag == DISCOVER_SOCKET) {
        deliver_or_schedule(info);
    } else if (info->tag == OSC_SOCKET) {
        return o2_deliver_osc(info);
    } else {
        assert(FALSE); // unexpected tag in fd_info
        return O2_FAIL;
    }
    info->message = NULL; // message is deleted by now
    return O2_SUCCESS;
}

<|MERGE_RESOLUTION|>--- conflicted
+++ resolved
@@ -477,12 +477,8 @@
 #ifdef SHUT_WR
     shutdown(sock, SHUT_WR);
 #endif
-<<<<<<< HEAD
-    if (info(pfd->fd)) perror("closing socket");
-=======
     O2_DBo(printf("calling closesocket(%lld).\n", (int64_t) (pfd->fd)));
     if (closesocket(pfd->fd)) perror("closing socket");
->>>>>>> d349855f
     if (o2_context->fds.length > i + 1) { // move last to i
         struct pollfd *lastfd = DA_LAST(o2_context->fds, struct pollfd);
         memcpy(pfd, lastfd, sizeof(struct pollfd));
