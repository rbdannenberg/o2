//  oscrecvtest.c - test o2_osc_port_new()
//
//  this test is designed to run with oscsendtest.c


#include "stdio.h"
#include "o2.h"
#include "string.h"
#include "assert.h"

#ifdef WIN32
#include <windows.h> 
void sleep(int i)
{
    Sleep(i * 1000);
}
#else
#include <unistd.h>
#endif

int message_count = 0;
o2_time timed_start = 0;
int timed_count = 0;

int approx(double x) { return (x > -0.02) && (x < 0.02); }


void osc_i_handler(o2_msg_data_ptr data, const char *types,
                   o2_arg_ptr *argv, int argc, void *user_data)
{
    assert(argv);
    assert(argc == 1);
    int i = argv[0]->i;
    if (i == 1234) {
        printf("osc_i_handler received 1234 at /oscrecv/i\n");
        message_count++;
    } else if (i == 2000) {
        timed_start = o2_time_get();
        timed_count = 1;
    } else if (2000 < i && i < 2010) {
        printf("osc_i_handler received %d at elapsed %g\n", i,
               o2_time_get() - timed_start);
        i -= 2000;
        assert(i == timed_count);
<<<<<<< HEAD
        o2_time now = o2_time_get();
        assert(approx(timed_start + i * 0.1 - now));
=======
#ifndef NDEBUG
        o2_time now = o2_time_get(); // only needed in assert()
#endif
        assert(small(timed_start + i * 0.1 - now));
>>>>>>> c629d75d
        timed_count++;
    } else {
        assert(FALSE); // unexpected message
    }
}


int main(int argc, const char * argv[])
{
    printf("Usage: oscrecvtest [flags] "
           "(see o2.h for flags, use a for all, also u for UDP)\n");
    int tcpflag = TRUE;
    if (argc == 2) {
        o2_debug_flags(argv[1]);
        tcpflag = (strchr(argv[1], 'u') == NULL);
    }
    if (argc > 2) {
        printf("WARNING: o2server ignoring extra command line argments\n");
    }

    o2_initialize("test");

    printf("tcpflag %d\n", tcpflag);
    assert(o2_osc_port_new("oscrecv", 8100, tcpflag) == O2_SUCCESS);
    
    o2_clock_set(NULL, NULL);
    o2_method_new("/oscrecv/i", "i", osc_i_handler, NULL, FALSE, TRUE);
    while (message_count < 10 || timed_count < 10) {
        o2_poll();
        usleep(2000); // 2ms
    }
    o2_osc_port_free(8100);
    o2_finish();
    printf("OSCRECV DONE\n");
    sleep(1); // allow TCP to finish up
    return 0;
}<|MERGE_RESOLUTION|>--- conflicted
+++ resolved
@@ -42,15 +42,10 @@
                o2_time_get() - timed_start);
         i -= 2000;
         assert(i == timed_count);
-<<<<<<< HEAD
-        o2_time now = o2_time_get();
-        assert(approx(timed_start + i * 0.1 - now));
-=======
 #ifndef NDEBUG
         o2_time now = o2_time_get(); // only needed in assert()
 #endif
-        assert(small(timed_start + i * 0.1 - now));
->>>>>>> c629d75d
+        assert(approx(timed_start + i * 0.1 - now));
         timed_count++;
     } else {
         assert(FALSE); // unexpected message
