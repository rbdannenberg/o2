# regression_tests.py -- a rewrite of regression_tests.sh for Windows
#    using Python 3 (and hopefully compatible with Python 2.7 on OS X)
#
# Roger Dannenberg   Jan 2017
#
# Run this in the o2/tests directory where it is found
#

# get print to be compatible even if using python 2.x:
from __future__ import print_function

import os
import platform
import subprocess
import shlex
import threading

allOK = True

# Is this Windows?
EXE = ""
if os.name == 'nt':
    EXE = ".exe"


# Find the binaries
if os.path.isdir(os.path.join(os.getcwd(), '../Debug')):
   BIN="../Debug"
else:
   BIN=".."
# In linux, there is likely to be a debug version of the
# library copied to ../Debug, but tests are built in ..
if platform.system() == 'Linux':
    BIN=".."

def findLineInString(line, aString):
    return ('\n' + line + '\n') in aString


class RunInBackground(threading.Thread):
    def __init__(self, command):
        self.command = command
        self.output = ""
        self.errout = ""
        threading.Thread.__init__(self)

    def run(self):
        output1 = ""
        output2 = ""
        args = shlex.split(self.command)
        args[0] = BIN + '/' + args[0] + EXE
        process = subprocess.Popen(args,
                                   shell=False, stdout=subprocess.PIPE,
                                   stderr=subprocess.PIPE)
        (self.output, self.errout) = process.communicate()
        if os.name == 'nt':
            self.output = self.output.decode("utf-8").replace('\r\n', '\n')
            self.errout = self.errout.decode("utf-8").replace('\r\n', '\n')
        

# runTest testname - runs testname, saving output in output.txt,
#    searches output.txt for single full line containing "DONE",
#    returns status=0 if DONE was found (indicating success), or
#    else status=-1 (indicating failure).
def runTest(command):
    global allOK
    print(command.rjust(30) + ": ", end='')
    args = shlex.split(command)
    args[0] = BIN + '/' + args[0] + EXE
    process = subprocess.Popen(args,
                               shell=False, stdout=subprocess.PIPE,
                               stderr=subprocess.PIPE)
    (stdout, stderr) = process.communicate()
    if os.name == 'nt':
        stdout = stdout.decode("utf-8").replace('\r\n', '\n')
        stderr = stderr.decode("utf-8").replace('\r\n', '\n')
    if findLineInString("DONE", stdout):
        print("PASS")
        return True
    else:
        print("FAIL")
        print("**** Failing output:")
        print(stdout)
        print("**** Failing error output:")
        print(stderr)
        allOK = False
        return False


def runDouble(prog1, out1, prog2, out2):
    global allOK
    print((prog1 + '+' + prog2).rjust(30) + ": ", end='')
    p1 = RunInBackground(prog1)
    p1.start()
    p2 = RunInBackground(prog2)
    p2.start()
    p1.join()
    p2.join()
    if findLineInString(out1, p1.output):
        if findLineInString(out2, p2.output):
            print("PASS")
            return True
    print("FAIL")
    print("**** Failing output from " + prog1)
    print(p1.output)
    print("**** Failing error output from " + prog1)
    print(p1.errout)

    print("**** Failing output from " + prog2)
    print(p2.output)
    print("**** Failing error output from " + prog2)
    print(p2.errout)

    allOK = False
    return False


def runAllTests():
    print("Running regression tests for O2 ...")
    if not runTest("dispatchtest"): return
    if not runTest("typestest"): return
    if not runTest("taptest"): return
    if not runTest("coercetest"): return
    if not runTest("longtest"): return
    if not runTest("arraytest"): return
    if not runTest("bundletest"): return
    if not runTest("infotest1"): return

    if not runDouble("clockmaster", "CLOCKMASTER DONE",
                     "clockslave", "CLOCKSLAVE DONE"): return
<<<<<<< HEAD
    if not runDouble("statusclient", "CLIENT DONE",
                     "statusserver", "SERVER DONE"): return
=======
    if not runDouble("appmaster", "APPMASTER DONE",
                     "appslave", "APPSLAVE DONE"): return
    if not runDouble("infotest2", "INFOTEST2 DONE",
                     "clockslave", "CLOCKSLAVE DONE"): return
>>>>>>> 2eb1e3d5
    if not runDouble("o2client", "CLIENT DONE",
                     "o2server", "SERVER DONE"): return
    if not runDouble("oscsendtest u", "OSCSEND DONE",
                     "oscrecvtest u", "OSCRECV DONE"): return
    if not runDouble("oscsendtest u", "OSCSEND DONE",
                     "oscanytest u", "OSCANY DONE"): return
    if not runDouble("oscsendtest", "OSCSEND DONE",
                     "oscrecvtest", "OSCRECV DONE"): return
    if not runDouble("tcpclient", "CLIENT DONE",
                     "tcpserver", "SERVER DONE"): return
    if not runDouble("oscbndlsend u", "OSCSEND DONE",
                     "oscbndlrecv u", "OSCRECV DONE"): return
    if not runDouble("oscbndlsend", "OSCSEND DONE",
                     "oscbndlrecv", "OSCRECV DONE"): return

# tests for compatibility with liblo are run only if the binaries were built
# In CMake, set BUILD_TESTS_WITH_LIBLO to create the binaries

    if os.path.isfile(BIN + '/' + "lo_oscrecv" + EXE):
        if not runDouble("oscsendtest Mu", "OSCSEND DONE",
                         "lo_oscrecv u", "OSCRECV DONE"): return
        if not runDouble("oscsendtest M", "OSCSEND DONE",
                         "lo_oscrecv", "OSCRECV DONE"): return

    if os.path.isfile(BIN + '/' + "lo_oscsend" + EXE):
        if not runDouble("lo_oscsend u", "OSCSEND DONE",
                         "oscrecvtest u", "OSCRECV DONE"): return
        if not runDouble("lo_oscsend", "OSCSEND DONE",
                         "oscrecvtest", "OSCRECV DONE"): return

    if os.path.isfile(BIN + '/' + "lo_bndlsend" + EXE):
        if not runDouble("lo_bndlsend u", "OSCSEND DONE",
                         "oscbndlrecv u", "OSCRECV DONE"): return
        if not runDouble("lo_bndlsend", "OSCSEND DONE",
                         "oscbndlrecv", "OSCRECV DONE"): return

    if os.path.isfile(BIN + '/' + "lo_bndlrecv" + EXE):
        if not runDouble ("oscbndlsend Mu", "OSCSEND DONE",
                          "lo_bndlrecv u", "OSCRECV DONE"): return
        if not runDouble ("oscbndlsend M", "OSCSEND DONE",
                          "lo_bndlrecv", "OSCRECV DONE"): return


runAllTests()
if allOK:
    print("****    All O2 regression tests PASSED.")
else:
    print("ERROR: Exiting regression tests because a test failed.")
    print("       See above for output from the failing test(s).")
    print("\nNOTE:  If firewall pop-ups requested access to the network,")
    print("       that *might* affect timing and cause a test to fail.")
    print("       If you granted access, permission should be granted")
    print("       without delay if you run the test again.")
<|MERGE_RESOLUTION|>--- conflicted
+++ resolved
@@ -128,15 +128,12 @@
 
     if not runDouble("clockmaster", "CLOCKMASTER DONE",
                      "clockslave", "CLOCKSLAVE DONE"): return
-<<<<<<< HEAD
     if not runDouble("statusclient", "CLIENT DONE",
                      "statusserver", "SERVER DONE"): return
-=======
     if not runDouble("appmaster", "APPMASTER DONE",
                      "appslave", "APPSLAVE DONE"): return
     if not runDouble("infotest2", "INFOTEST2 DONE",
                      "clockslave", "CLOCKSLAVE DONE"): return
->>>>>>> 2eb1e3d5
     if not runDouble("o2client", "CLIENT DONE",
                      "o2server", "SERVER DONE"): return
     if not runDouble("oscsendtest u", "OSCSEND DONE",
