--- conflicted
+++ resolved
@@ -10,21 +10,11 @@
 #if WIN32
 #include "Direct.h"
 #define getcwd _getcwd
-<<<<<<< HEAD
-#define MAXPATHLEN 4096
-// note: this number is arbitrary and program may fail if it is too small
-// Linux apparently has the same problem: it defines MAXPATHLEN, but it
-// allows paths to be even longer. This code should check return values.
-#else
-#include <unistd.h>
-#endif
-=======
 #else
 #include <unistd.h>
 #endif
 // note: this number is arbitrary and program may fail if it is too small:
 #define MAXPATHLEN 4096
->>>>>>> 0cc48a0c
 #include <stdio.h>
 #include <stdlib.h>
 #include <string.h>
